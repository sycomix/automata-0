--- conflicted
+++ resolved
@@ -7,6 +7,7 @@
 import numpy as np
 import openai
 import yaml
+from langchain.chains.conversational_retrieval.base import BaseConversationalRetrievalChain
 
 
 def format_text(format_variables: Dict[str, str], input_text: str) -> str:
@@ -131,7 +132,6 @@
     return cast(dict[str, Any], logging_config)
 
 
-<<<<<<< HEAD
 def run_retrieval_chain_with_sources_format(
     chain: BaseConversationalRetrievalChain, q: str
 ) -> str:
@@ -151,9 +151,6 @@
 def calculate_similarity(
     content_a: str, content_b: str, engine: str = "text-embedding-ada-002"
 ) -> float:
-=======
-def calculate_similarity(content_a: str, content_b: str) -> float:
->>>>>>> 475e65c4
     """Calculate the similarity between two strings."""
     resp = openai.Embedding.create(input=[content_a, content_b], engine=engine)
     embedding_a = resp["data"][0]["embedding"]
@@ -161,9 +158,4 @@
     dot_product = np.dot(embedding_a, embedding_b)
     magnitude_a = np.sqrt(np.dot(embedding_a, embedding_a))
     magnitude_b = np.sqrt(np.dot(embedding_b, embedding_b))
-    return dot_product / (magnitude_a * magnitude_b)
-
-
-class Namespace:
-    def __init__(self, **kwargs):
-        self.__dict__.update(kwargs)+    return dot_product / (magnitude_a * magnitude_b)