import json
import logging
import os
from typing import Any, Dict, List, Optional, TypedDict, Union, cast

import colorlog
import numpy as np
import openai
import yaml
from github import Github
from langchain.chains.conversational_retrieval.base import BaseConversationalRetrievalChain

from automata.config import GITHUB_API_KEY, REPOSITORY_NAME


def format_text(format_variables: Dict[str, str], input_text: str) -> str:
    """Format expected strings into the config."""
    for arg in format_variables:
        input_text = input_text.replace(f"{{{arg}}}", format_variables[arg])
    return input_text


def root_py_path() -> str:
    """
    Returns the path to the root of the project python code.

    Returns:
    - A path object in string form

    """
    script_dir = os.path.dirname(os.path.realpath(__file__))
    data_folder = os.path.join(script_dir, "..")
    return data_folder


def load_config(
    config_version: str, file_name: str, config_type: str = "yaml", custom_decoder: Any = None
) -> Any:
    """
    Loads a config file.

    Args:
        file_path (str): The path to the YAML file.

    Returns:
        Any: The content of the YAML file as a Python object.
    """
    with open(
        os.path.join(root_py_path(), "configs", config_version, f"{file_name}.{config_type}"),
        "r",
    ) as file:
        if config_type == "yaml":
            return yaml.safe_load(file)
        elif config_type == "json":
            samples_json_string = file.read()
            return json.loads(samples_json_string, object_hook=custom_decoder)


def root_path() -> str:
    """
    Returns the path to the root of the project directory.

    Returns:
    - A path object in string form

    """
    script_dir = os.path.dirname(os.path.realpath(__file__))
    data_folder = os.path.join(script_dir, "..", "..")
    return data_folder


class HandlerDict(TypedDict):
    class_: str
    formatter: str
    level: int
    filename: Optional[str]


class RootDict(TypedDict):
    handlers: List[str]
    level: int


class LoggingConfig(TypedDict, total=False):
    version: int
    disable_existing_loggers: bool
    formatters: dict
    handlers: dict[str, Union[HandlerDict, dict]]
    root: RootDict


def get_logging_config(
    log_level: int = logging.INFO, log_file: Optional[str] = None
) -> dict[str, Any]:
    print("log_file = ", log_file)
    """Returns logging configuration."""
    color_scheme = {
        "DEBUG": "cyan",
        "INFO": "green",
        "WARNING": "yellow",
        "ERROR": "red",
        "CRITICAL": "bold_red",
    }
    logging_config: LoggingConfig = {
        "version": 1,
        "disable_existing_loggers": False,
        "formatters": {
            "colored": {
                "()": colorlog.ColoredFormatter,
                "format": "%(log_color)s%(levelname)s:%(name)s:%(message)s",
                "log_colors": color_scheme,
            },
            "standard": {  # a standard formatter for file handler
                "format": "%(asctime)s - %(levelname)s - %(name)s - %(message)s",
            },
        },
        "handlers": {
            "console": {
                "class": "logging.StreamHandler",
                "formatter": "colored",
                "level": log_level,
            }
        },
        "root": {"handlers": ["console"], "level": log_level},
    }

    if log_file:  # if log_file is provided, add file handler
        logging_config["handlers"]["file"] = {
            "class": "logging.FileHandler",
            "filename": log_file,
            "formatter": "standard",
            "level": log_level,
        }
        logging_config["root"]["handlers"].append("file")  # add "file" to handlers

    return cast(dict[str, Any], logging_config)


def run_retrieval_chain_with_sources_format(
    chain: BaseConversationalRetrievalChain, q: str
) -> str:
    """Runs a retrieval chain and formats the result with sources.

    Args:
        chain (BaseConversationalRetrievalChain): The retrieval chain to run.
        q (str): The query to pass to the retrieval chain.

    Returns:
        str: The formatted result containing the answer and sources.
    """
    result = chain(q)
    return f"Answer: {result['answer']}.\n\n Sources: {result.get('source_documents', [])}"


def calculate_similarity(content_a: str, content_b: str) -> float:
    """Calculate the similarity between two strings."""
    resp = openai.Embedding.create(
        input=[content_a, content_b], engine="text-similarity-davinci-001"
    )
    embedding_a = resp["data"][0]["embedding"]
    embedding_b = resp["data"][1]["embedding"]
    dot_product = np.dot(embedding_a, embedding_b)
    magnitude_a = np.sqrt(np.dot(embedding_a, embedding_a))
    magnitude_b = np.sqrt(np.dot(embedding_b, embedding_b))
    return dot_product / (magnitude_a * magnitude_b)


<<<<<<< HEAD
class Namespace:
    def __init__(self, **kwargs):
        self.__dict__.update(kwargs)
=======
def create_issue_on_github(
    title: str,
    body: str,
    labels: list = [],
) -> None:
    """Create an issue on Github."""
    g = Github(GITHUB_API_KEY)
    repo = g.get_repo(REPOSITORY_NAME)
    repo.create_issue(title=title, body=body, labels=labels)
>>>>>>> 56e563f8
<|MERGE_RESOLUTION|>--- conflicted
+++ resolved
@@ -7,10 +7,7 @@
 import numpy as np
 import openai
 import yaml
-from github import Github
 from langchain.chains.conversational_retrieval.base import BaseConversationalRetrievalChain
-
-from automata.config import GITHUB_API_KEY, REPOSITORY_NAME
 
 
 def format_text(format_variables: Dict[str, str], input_text: str) -> str:
@@ -165,18 +162,6 @@
     return dot_product / (magnitude_a * magnitude_b)
 
 
-<<<<<<< HEAD
 class Namespace:
     def __init__(self, **kwargs):
-        self.__dict__.update(kwargs)
-=======
-def create_issue_on_github(
-    title: str,
-    body: str,
-    labels: list = [],
-) -> None:
-    """Create an issue on Github."""
-    g = Github(GITHUB_API_KEY)
-    repo = g.get_repo(REPOSITORY_NAME)
-    repo.create_issue(title=title, body=body, labels=labels)
->>>>>>> 56e563f8
+        self.__dict__.update(kwargs)