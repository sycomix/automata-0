"""
    AutomataAgent is an autonomous agent that performs the actual work of the Automata
    system. Automata are responsible for executing instructions and reporting
    the results back to the master.

    Example:

 
        llm_toolkits = build_llm_toolkits(tools_list, **inputs)

        config_version = AutomataConfigVersion.AUTOMATA_MASTER_V3
        agent_config = AutomataAgentConfig.load(config_version)
        agent = (AutomataAgentBuilder(agent_config)
            .with_llm_toolkits(llm_toolkits)
            .with_instructions(instructions)
            .with_model(model)
            .build())

        agent.run()

        TODO - Add error checking to ensure that we don't terminate when
        our previous result returned an error
"""
import logging
import sqlite3
import uuid
from typing import Dict, List, Optional, Tuple

import openai
<<<<<<< HEAD
=======
import yaml
from pydantic import BaseModel
from termcolor import colored
>>>>>>> dc384dc8
from transformers import GPT2Tokenizer

from automata.config import *  # noqa F403
from automata.configs.agent_configs.config_type import AutomataAgentConfig
from automata.core.base.tool import Toolkit, ToolkitType

logger = logging.getLogger(__name__)


class AutomataAgentBuilder:
    def __init__(self, config: AutomataAgentConfig):
        self._instance = AutomataAgent(config)

    def with_initial_payload(self, initial_payload: Dict[str, str]):
        self._instance.initial_payload = initial_payload
        return self

    def with_llm_toolkits(self, llm_toolkits: Dict[ToolkitType, Toolkit]):
        self._instance.llm_toolkits = llm_toolkits
        return self

    def with_instructions(self, instructions: str):
        self._instance.instructions = instructions
        return self

    def with_model(self, model: str):
        self._instance.model = model
        if model not in AutomataAgentConfig.Config.SUPPORTED_MDOELS:
            raise ValueError(f"Model {model} not found in Supported OpenAI list of models.")
        return self

    def with_stream(self, stream: bool):
        if not isinstance(stream, bool):
            raise ValueError("Stream must be a boolean.")
        self._instance.stream = stream
        return self

    def with_verbose(self, verbose: bool):
        if not isinstance(verbose, bool):
            raise ValueError("Verbose must be a boolean.")
        self._instance.verbose = verbose
        return self

    def with_max_iters(self, max_iters: int):
        if not isinstance(max_iters, int):
            raise ValueError("Max iters must be an integer.")
        self._instance.max_iters = max_iters
        return self

    def with_temperature(self, temperature: float):
        if not isinstance(temperature, float):
            raise ValueError("Temperature iters must be a float.")
        self._instance.temperature = temperature
        return self

    def with_session_id(self, session_id: Optional[str]):
        if session_id and not isinstance(session_id, str):
            raise ValueError("Session Id must be a str.")
        self._instance.session_id = session_id
        return self

    def build(self):
        self._instance._setup()
        return self._instance


class AutomataAgent:
    """
    AutomataAgent is an autonomous agent that performs the actual work of the Automata
    system. Automata are responsible for executing instructions and reporting
    the results back to the master.
    """

    CONTINUE_MESSAGE = "Continue, and return a result JSON when finished."
    NUM_DEFAULT_MESSAGES = 3

    def __init__(self, config: Optional[AutomataAgentConfig] = None):
        """
        Args:
            config_version (Optional[AutomataAgentConfig]): The config_version of the agent to use.
        Methods:
            iter_task(instructions: List[Dict[str, str]]) -> Dict[str, str]: Iterates through the instructions and returns the next instruction.
            replay_messages() -> List[Dict[str, str]]: Replays agent messages buffer.
        """
        if config is None:
            config = AutomataAgentConfig()
        self.initial_payload = config.initial_payload
        self.llm_toolkits = config.llm_toolkits
        self.instructions = config.instructions
        self.config_version = config.config_version
        self.instruction_template = config.instruction_template
        self.instruction_input_variables = config.instruction_input_variables
        self.model = config.model
        self.stream = config.stream
        self.verbose = config.verbose
        self.max_iters = config.max_iters
        self.temperature = config.temperature
        self.session_id = config.session_id

    def __del__(self):
        """Close the connection to the agent."""
        self.conn.close()

    def iter_task(
        self,
    ) -> Optional[List[Dict[str, str]]]:
        """Run the test and report the tool outputs back to the master."""

        context_length = sum(
            [
                len(
                    self.tokenizer.encode(message["content"], max_length=1024 * 8, truncation=True)
                )
                for message in self.messages
            ]
        )
        logger.debug("Chat Context length: %s", context_length)
        logger.debug("-" * 60)

        logger.info("Running instruction...")
        response_summary = openai.ChatCompletion.create(
            model=self.model,
            messages=self.messages,
            temperature=self.temperature,
            stream=self.stream,
        )
        if self.stream:
            print(colored("\n>>>", "green", attrs=["blink"]) + colored(" Agent:", "green"))
            accumulated_output = ""
            separator = " "
            response_text = ""
            for chunk in response_summary:
                if "content" in chunk["choices"][0]["delta"]:
                    chunk_content = chunk["choices"][0]["delta"]["content"]
                    accumulated_output += chunk_content
                    response_text += chunk_content
                if separator in accumulated_output:
                    # Split the accumulated output into words
                    words = accumulated_output.split(separator)
                    # Print all words except the last one, as it may be an incomplete word
                    for word in words[:-1]:
                        print(colored(str(word), "green"), end=" ", flush=True)
                    # Keep the last (potentially incomplete) word for the next iteration
                    accumulated_output = words[-1]
            # Print the last word
            print(colored(str(accumulated_output), "green"))
        else:
            response_text = response_summary["choices"][0]["message"]["content"]
        logger.debug("OpenAI Response:\n%s\n" % response_text)
        processed_inputs = self._process_input(response_text)
        self._save_interaction({"role": "assistant", "content": response_text})

        # If there are processed inputs, return here
        if len(processed_inputs) > 0:
            message = "{" + "\n"
            for i, output in enumerate(processed_inputs):
                message += f'"output_{i}": {(output)}, \n'
            message += "}"
            self._save_interaction({"role": "user", "content": message})
            logger.debug("Synthetic User Message:\n%s\n" % message)
            return processed_inputs

        # If there are no outputs, then the user has must respond to continue
        self._save_interaction({"role": "user", "content": AutomataAgent.CONTINUE_MESSAGE})
        logger.debug("Synthetic User Message:\n%s\n" % AutomataAgent.CONTINUE_MESSAGE)

        return None

    def run(self) -> str:
        """Run until the initial instruction terminates."""
        while True:
            self.iter_task()
            # Check the previous previous agent message to see if it is a completion message
            if AutomataAgent.is_completion_message(self.messages[-2]["content"]):
                return self.messages[-2]["content"]
            # Each iteration produces two messages, so the check below is for equalling the max_iters
            if (len(self.messages) - AutomataAgent.NUM_DEFAULT_MESSAGES) >= self.max_iters * 2:
                return "Result was not captured before iterations exceeded max limit."

    def replay_messages(self) -> str:
        """Replay the messages in the conversation."""
        if len(self.messages) == 0:
            logger.debug("No messages to replay.")
            return "No messages to replay."
        for message in self.messages[1:]:
            if AutomataAgent.is_completion_message(message["content"]):
                return message["content"]
            processed_outputs = self._process_input(message["content"])
            logger.debug("Role:\n%s\n\nMessage:\n%s\n" % (message["role"], message["content"]))
            logger.debug("Processing message content =  %s" % (message["content"]))
            logger.debug("\nProcessed Outputs:\n%s\n" % processed_outputs)
            logger.debug("-" * 60)
        return "No completion message found."

    def modify_last_instruction(self, new_instruction: str) -> None:
        """Extend the last instructions with a new message."""
        previous_message = self.messages[-1]
        self.messages[-1] = {
            "role": previous_message["role"],
            "content": f"{new_instruction}",
        }

    def _setup(self):
        """Setup the agent."""
        # Put the setup logic here that was originally in the __init__ method
        # Initialize OpenAI API Key
        openai.api_key = OPENAI_API_KEY  # noqa F405

        # Initialize state variables
        self.messages = []
        self.tokenizer = GPT2Tokenizer.from_pretrained("gpt2")

        if "tools" in self.instruction_input_variables:
            self.initial_payload["tools"] = "".join(
                [
                    f"\n{tool.name}: {tool.description}\n"
                    for toolkit in self.llm_toolkits.values()
                    for tool in toolkit.tools
                ]
            )

        prompt = self._load_prompt()

        self._init_database()

        if self.session_id:
            self._load_previous_interactions()
        else:
            self.session_id = str(uuid.uuid4())
            self._save_interaction({"role": "system", "content": prompt})
            initial_messages = [
                {
                    "role": "assistant",
                    "content": 'Thought: I will begin by initializing myself. {"tool": "automata-initializer", "input": "Hello, I am Automata, OpenAI\'s most skilled coding system. How may I assit you today?"}',
                },
                {"role": "user", "content": f'Observation:\n{{"task_0":"{self.instructions}"}}'},
            ]

            for message in initial_messages:
                self._save_interaction(message)

        logger.debug("Initializing with Prompt:%s\n" % (prompt))
        logger.debug("-" * 60)

        # Check that initial_payload contains all input variables
        if set(self.instruction_input_variables) != set(list(self.initial_payload.keys())):
            raise ValueError(f"Initial payload does not match instruction_input_variables.")

        logger.debug("Session ID: %s" % self.session_id)
        logger.debug("-" * 60)

    def _load_prompt(self) -> str:
        """Load the prompt from a config_version specified at initialization."""
        prompt = ""
        for arg in self.instruction_input_variables:
            prompt = self.instruction_template.replace(f"{{{arg}}}", self.initial_payload[arg])
        return prompt

    def _process_input(self, response_text: str):
        """Process the messages in the conversation."""
        tool_calls = AutomataAgent._parse_input_string(response_text)
        logger.debug("Tool Calls: %s" % tool_calls)
        outputs = []
        for tool_request in tool_calls:
            requested_tool, requested_tool_input = (
                tool_request["tool"],
                tool_request["input"] or "",
            )
            # Skip the automata-initializer tool
            if requested_tool == "automata-initializer":
                continue
            if requested_tool == "error-reporter":
                # In the event of an error, the tool_input becomes the output, as it is now a parsing error
                tool_output = requested_tool_input
                outputs.append(requested_tool_input)
            else:
                tool_found = False
                for toolkit in self.llm_toolkits.values():
                    for tool in toolkit.tools:
                        if tool.name == requested_tool:
                            tool_output = tool.run(requested_tool_input, verbose=False)
                            outputs.append(tool_output)
                            tool_found = True
                            break  # Tool found, no need to continue the inner loop
                    if tool_found:
                        break  # Tool found, no need to continue the outer loop
                if not tool_found:
                    error_message = f"Error: Tool '{requested_tool}' not found."
                    outputs.append(error_message)
        return outputs

    def _init_database(self):
        """Initialize the database connection."""
        self.conn = sqlite3.connect(CONVERSATION_DB_NAME)  # noqa F405
        self.cursor = self.conn.cursor()
        self.cursor.execute(
            """
            CREATE TABLE IF NOT EXISTS interactions (
                session_id INTEGER,
                interaction_id INTEGER,
                role TEXT,
                content TEXT,
                PRIMARY KEY (session_id, interaction_id)
            )
            """
        )
        self.conn.commit()

    def _save_interaction(self, interaction: Dict[str, str]):
        """Save the interaction to the database."""
        interaction_id = len(self.messages)
        role = interaction["role"]
        content = interaction["content"]
        self.cursor.execute(
            "INSERT INTO interactions (session_id, interaction_id, role, content) VALUES (?, ?, ?, ?)",
            (self.session_id, interaction_id, role, content),
        )
        self.conn.commit()
        self.messages.append(interaction)

    def _load_previous_interactions(self):
        self.cursor.execute(
            "SELECT role, content FROM interactions WHERE session_id = ? ORDER BY interaction_id ASC",
            (self.session_id,),
        )
        self.messages = [
            {"role": role, "content": content} for role, content in self.cursor.fetchall()
        ]

    @staticmethod
    def _extract_json_objects(input_str: str) -> List[str]:
        """Extract non-nested JSON objects from the input string."""
        json_objects = []
        stack = []
        start_idx = -1

        for idx, char in enumerate(input_str):
            if char == "{":
                stack.append(char)
                if len(stack) == 1:
                    start_idx = idx
            elif char == "}":
                if stack and stack[-1] == "{":
                    stack.pop()
                if not stack:
                    json_objects.append(input_str[start_idx : idx + 1])

        return json_objects

    @staticmethod
    def _extract_tool_and_input(json_object_str: List[str]) -> List[Tuple[str, Optional[str]]]:
        """Extract the tool and input from the JSON object string."""
        results = []
        for json_object in json_object_str:
            tool_tag, input_tag = '"tool":', '"input":'
            if tool_tag not in json_object:
                continue

            def _strip_trailing_cruft(s: str) -> str:
                return s.strip()[1:-1].strip("'").strip('"').strip("'\n").strip('"\n')

            tool = _strip_trailing_cruft(json_object.split(tool_tag)[1].split(",")[0])

            input_str = None
            if input_tag in json_object:
                split_on_input_tag = json_object.split(input_tag)[1].split("}")
                joined_input_str = "}".join(split_on_input_tag[:-1])
                input_str = joined_input_str.strip()[1:-1]
            results.append((tool, input_str))
        return results

    @staticmethod
    def _parse_input_string(input_str: str) -> List[Dict[str, Optional[str]]]:
        """Parse the input string into a list of tool and input pairs."""
        extracted_json_objects = AutomataAgent._extract_json_objects(input_str)
        tool_input_pairs = AutomataAgent._extract_tool_and_input(extracted_json_objects)
        parsed_entries = []
        for tool_input_pair in tool_input_pairs:
            parsed_entries.append({"tool": tool_input_pair[0], "input": tool_input_pair[1]})
        return [{"tool": entry["tool"], "input": entry.get("input")} for entry in parsed_entries]

    @staticmethod
    def is_completion_message(message: str):
        """Check if the message is a completion message."""
        match_filter = "result_0"
        match_string = '"%s":' % (match_filter)
        return match_string in message<|MERGE_RESOLUTION|>--- conflicted
+++ resolved
@@ -27,12 +27,7 @@
 from typing import Dict, List, Optional, Tuple
 
 import openai
-<<<<<<< HEAD
-=======
-import yaml
-from pydantic import BaseModel
 from termcolor import colored
->>>>>>> dc384dc8
 from transformers import GPT2Tokenizer
 
 from automata.config import *  # noqa F403
